--- conflicted
+++ resolved
@@ -1386,11 +1386,7 @@
       NEList.resize(NNodes);
 
 #pragma omp for schedule(static)
-<<<<<<< HEAD
-    for(size_t i=0;i<NNodes;i++){
-=======
     for(int i=0;i<(int)NNodes;i++){
->>>>>>> 82407cd7
       NEList[i].clear();
       NNList[i].clear();
     }
