--- conflicted
+++ resolved
@@ -4,20 +4,6 @@
 #if defined(__cplusplus)
 extern "C" {
 #endif
-<<<<<<< HEAD
-  void pragmatic_2d_init(const int *NNodes, const int *NElements, const int *enlist, const double *x, const double *y);
-  void pragmatic_3d_init(const int *NNodes, const int *NElements, const int *enlist, const double *x, const double *y, const double *z);
-  void pragmatic_set_boundary(const int *nfacets, const int *facets, const int *ids);
-  void pragmatic_set_metric(const double *metric);
-  void pragmatic_add_field(const double *psi, const double *error, int *pnorm);
-  void pragmatic_adapt(void);
-  void pragmatic_get_info(int *NNodes, int *NElements);
-  void pragmatic_get_coords_2d(double *x, double *y);
-  void pragmatic_get_coords_3d(double *x, double *y, double *z);
-  void pragmatic_get_elements(int *elements);
-  void pragmatic_get_boundaryTags(int ** tags);
-  void pragmatic_finalize(void);
-=======
 void pragmatic_2d_init(const int *NNodes, const int *NElements, const int *enlist, const double *x, const double *y);
 void pragmatic_3d_init(const int *NNodes, const int *NElements, const int *enlist, const double *x, const double *y, const double *z);
 void pragmatic_set_boundary(const int *nfacets, const int *facets, const int *ids);
@@ -29,8 +15,8 @@
 void pragmatic_get_coords_2d(double *x, double *y);
 void pragmatic_get_coords_3d(double *x, double *y, double *z);
 void pragmatic_get_elements(int *elements);
+void pragmatic_get_boundaryTags(int ** tags);
 void pragmatic_finalize(void);
->>>>>>> 990bd908
 #if defined(__cplusplus)
 }
 #endif
