--- conflicted
+++ resolved
@@ -372,11 +372,7 @@
 
     return cg_metric
 
-<<<<<<< HEAD
-def adapt(metric, bfaces=None, bfaces_func=None, debugon=True, eta=1e-2, grada=None, maxN=None):
-=======
 def adapt(metric, bfaces=None, bfaces_func=None, debugon=True, eta=1e-2, grada=None, maxN=None, coarsen=False):
->>>>>>> 66b1e5f4
   #this is the actual adapt function. It currently works with vertex 
   #numbers rather than DOF numbers, but as of DOLFIN.__VERSION__ >= "1.3.0",
   #there is no difference.
